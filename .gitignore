--- conflicted
+++ resolved
@@ -188,12 +188,9 @@
 .vscode
 .cursor/
 
-<<<<<<< HEAD
 # Knowledge base
 .knowledge/
 
-=======
->>>>>>> 33610ef9
 # Test data and results
 test-data/
 test_*.py
@@ -210,11 +207,4 @@
 
 # Prettier
 .prettierignore
-<<<<<<< HEAD
 .prettierrc
-node_modules
-
-.knowledge
-=======
-.prettierrc
->>>>>>> 33610ef9
